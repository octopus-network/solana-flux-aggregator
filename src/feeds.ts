--- conflicted
+++ resolved
@@ -286,20 +286,12 @@
     if (payload.e != "trade") {
       return
     }
-<<<<<<< HEAD
     // "btcbusd" => "btc:usd"
     // assume that the base symbol for the pair is 3 letters
     const baseCurrency = payload.s.slice(0, 3).toLowerCase();
     const quoteCurrency = payload.s.slice(3).toLowerCase();
     const pair = `${baseCurrency}:${quoteCurrency == 'busd' ? 'usd' : quoteCurrency}`;
-=======
-    // "btcusdt" => "btc:usd"
-    // assume that the base symbol for the pair is 3 letters
-    const baseCurrency = payload.s.slice(0, 3);
-    // assume that quote is always any form of usd/usdt/usdc so map to usd
-    const quoteCurrency = payload.s.slice(3, 3);
-    const pair = `${baseCurrency.toLowerCase()}:${quoteCurrency.toLowerCase()}`;
->>>>>>> d406e893
+
 
     const price: IPrice = {
       source: Binance.name,
