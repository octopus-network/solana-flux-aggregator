--- conflicted
+++ resolved
@@ -14,11 +14,8 @@
 import { Submitter } from "./Submitter"
 import { log } from "./log"
 import { conn } from "./context"
-<<<<<<< HEAD
 import { PublicKey } from "@solana/web3.js"
-=======
 import { SolinkConfig } from "./config"
->>>>>>> 6d74f5a4
 
 // Look at all the available aggregators and submit to those that the wallet can
 // act as an oracle.
@@ -31,12 +28,8 @@
     private solinkConf: SolinkConfig,
     private wallet: Wallet
   ) {
-<<<<<<< HEAD
-    this.feeds = [new CoinBase(), new BitStamp(), new FTX()]
     this.submitters = [];
-=======
     this.feeds = [new CoinBase(), new BitStamp(), new FTX(), new FilePriceFeed(5000, this.solinkConf.priceFileDir || process.cwd())]
->>>>>>> 6d74f5a4
   }
 
   async start() {
@@ -102,10 +95,7 @@
       log.info(`feeds for ${name}: ${pairFeeds.map(f => f.source).join(',')}`)
       const feed = new AggregatedFeed(pairFeeds, name)
       const priceFeed = feed.medians()
-<<<<<<< HEAD
       const chainlinkMode = !!process.env.CHAINLINK_NODE_URL;
-=======
->>>>>>> 6d74f5a4
 
       const submitter = new Submitter(
         this.deployInfo.programID,
@@ -114,10 +104,7 @@
         this.wallet,
         priceFeed,
         {
-<<<<<<< HEAD
-          // TODO: errrrr... probably make configurable on chain. hardwire for
-          // now, don't submit value unless btc changes at least a dollar
-          minValueChangeForNewRound: 100,
+          minValueChangeForNewRound: submitterConf.minValueChangeForNewRound || 100,
           pairSymbol: name,
           chainlink: chainlinkMode ? {
             nodeURL: process.env.CHAINLINK_NODE_URL!,
@@ -125,9 +112,6 @@
             nodeEIAccessKey: process.env.CHAINLINK_EI_ACCESSKEY!,
             nodeEISecret: process.env.CHAINLINK_EI_SECRET!,
           } : undefined
-=======
-          minValueChangeForNewRound: submitterConf.minValueChangeForNewRound || 100,
->>>>>>> 6d74f5a4
         },
         () => slot
       )
